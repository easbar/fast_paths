--- conflicted
+++ resolved
@@ -106,20 +106,12 @@
 
 #[cfg(test)]
 mod tests {
-<<<<<<< HEAD
-    use std::fs::remove_file;
-    use std::time::SystemTime;
-
-    use rand::Rng;
-    use rand::rngs::StdRng;
-=======
     use std::error::Error;
     use std::fs::{remove_file, File};
     use std::time::SystemTime;
 
     use rand::rngs::StdRng;
     use rand::Rng;
->>>>>>> c6a9c492
     use stopwatch::Stopwatch;
 
     use crate::constants::NodeId;
@@ -355,8 +347,8 @@
     }
 
     pub fn prepare_algo<F>(preparation: &mut F, input_graph: &InputGraph)
-        where
-            F: FnMut(&InputGraph),
+    where
+        F: FnMut(&InputGraph),
     {
         let mut time = Stopwatch::new();
         time.start();
